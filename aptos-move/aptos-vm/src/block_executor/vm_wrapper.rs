// Copyright © Aptos Foundation
// Parts of the project are originally copyright © Meta Platforms, Inc.
// SPDX-License-Identifier: Apache-2.0

use crate::{
    adapter_common::{PreprocessedTransaction, VMAdapter},
    aptos_vm::AptosVM,
    block_executor::AptosTransactionOutput,
};
use aptos_block_executor::task::{ExecutionStatus, ExecutorTask};
use aptos_logger::{enabled, Level};
use aptos_mvhashmap::types::TxnIndex;
use aptos_state_view::StateView;
use aptos_vm_logging::{log_schema::AdapterLogSchema, prelude::*};
use aptos_vm_types::output::VMOutput;
use move_core_types::{
    ident_str,
    language_storage::{ModuleId, CORE_CODE_ADDRESS},
    vm_status::VMStatus,
};

pub(crate) struct AptosExecutorTask<'a, S> {
    vm: AptosVM,
    base_view: &'a S,
}

impl<'a, S: 'a + StateView + Sync> ExecutorTask for AptosExecutorTask<'a, S> {
    type Argument = &'a S;
    type Error = VMStatus;
    type Output = AptosTransactionOutput;
    type Txn = PreprocessedTransaction;

    fn init(argument: &'a S) -> Self {
        let vm = AptosVM::new(argument);

        // Loading `0x1::account` and its transitive dependency into the code cache.
        //
        // This should give us a warm VM to avoid the overhead of VM cold start.
        // Result of this load could be omitted as this is a best effort approach and won't hurt if that fails.
        //
        // Loading up `0x1::account` should be sufficient as this is the most common module
        // used for prologue, epilogue and transfer functionality.

        let _ = vm.load_module(
            &ModuleId::new(CORE_CODE_ADDRESS, ident_str!("account").to_owned()),
            &vm.as_move_resolver(argument),
        );

        Self {
            vm,
            base_view: argument,
        }
    }

    // This function is called by the BlockExecutor for each transaction it intends
    // to execute (via the ExecutorTask trait). This function is run speculatively
    // as a part of a parallel execution.
    fn execute_transaction_in_parallel_execution(
        &self,
        view: &impl StateView,
        txn: &PreprocessedTransaction,
        txn_idx: TxnIndex,
        aggregator_enabled: bool,
    ) -> ExecutionStatus<AptosTransactionOutput, VMStatus> {
        let log_context = AdapterLogSchema::new(self.base_view.id(), txn_idx as usize);
        match self.vm.execute_single_transaction(
            txn,
            &view.as_move_resolver(),
            &log_context,
            aggregator_enabled,
        ) {
            Ok((vm_status, vm_output, sender)) => {
                process_vm_output(vm_status, vm_output, sender, log_context)
            },
            Err(err) => ExecutionStatus::Abort(err),
        }
    }

    // This function is called by the BlockExecutor for each transaction it intends
    // to execute (via the ExecutorTask trait). This function is run during
    // sequential execution of a block.
    fn execute_transaction_in_sequential_execution(
        &self,
        view: &impl StateView,
        txn: &PreprocessedTransaction,
        txn_idx: TxnIndex,
    ) -> ExecutionStatus<AptosTransactionOutput, VMStatus> {
        let log_context = AdapterLogSchema::new(self.base_view.id(), txn_idx as usize);

        match self
            .vm
<<<<<<< HEAD
            .execute_single_transaction_sequential(txn, &view, &log_context)
=======
            .execute_single_transaction(txn, &self.vm.as_move_resolver(view), &log_context)
>>>>>>> 09359aa9
        {
            Ok((vm_status, vm_output, sender)) => {
                // Aggregators are already materialized by this point, so delta change set should be empty
                assert!(vm_output.delta_change_set().is_empty());
                process_vm_output(vm_status, vm_output, sender, log_context)
            },
            Err(err) => ExecutionStatus::Abort(err),
        }
    }
}

fn process_vm_output(
    vm_status: VMStatus,
    vm_output: VMOutput,
    sender: Option<String>,
    log_context: AdapterLogSchema,
) -> ExecutionStatus<AptosTransactionOutput, VMStatus> {
    if vm_output.status().is_discarded() {
        match sender {
            Some(s) => speculative_trace!(
                &log_context,
                format!(
                    "Transaction discarded, sender: {}, error: {:?}",
                    s, vm_status
                ),
            ),
            None => {
                speculative_trace!(
                    &log_context,
                    format!("Transaction malformed, error: {:?}", vm_status),
                )
            },
        };
    }
    if AptosVM::should_restart_execution(&vm_output) {
        speculative_info!(
            &log_context,
            "Reconfiguration occurred: restart required".into()
        );
        ExecutionStatus::SkipRest(AptosTransactionOutput::new(vm_output))
    } else {
        ExecutionStatus::Success(AptosTransactionOutput::new(vm_output))
    }
}<|MERGE_RESOLUTION|>--- conflicted
+++ resolved
@@ -89,11 +89,7 @@
 
         match self
             .vm
-<<<<<<< HEAD
             .execute_single_transaction_sequential(txn, &view, &log_context)
-=======
-            .execute_single_transaction(txn, &self.vm.as_move_resolver(view), &log_context)
->>>>>>> 09359aa9
         {
             Ok((vm_status, vm_output, sender)) => {
                 // Aggregators are already materialized by this point, so delta change set should be empty
