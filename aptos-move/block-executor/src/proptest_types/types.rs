// Copyright (c) Aptos
// SPDX-License-Identifier: Apache-2.0

use crate::{
    errors::{Error, Result},
    scheduler::TxnIndex,
    task::{
        ExecutionStatus, ExecutorTask, ModulePath, Transaction as TransactionType,
        TransactionOutput,
    },
};
use aptos_aggregator::{
    delta_change_set::{delta_add, delta_sub, deserialize, serialize, DeltaOp},
    transaction::AggregatorValue,
};
use aptos_state_view::{StateViewId, TStateView};
use aptos_types::{
    access_path::AccessPath,
    account_address::AccountAddress,
    state_store::state_storage_usage::StateStorageUsage,
    write_set::{TransactionWrite, WriteOp},
};
use claims::assert_none;
use proptest::{arbitrary::Arbitrary, collection::vec, prelude::*, proptest, sample::Index};
use proptest_derive::Arbitrary;
use std::{
    collections::{hash_map::DefaultHasher, BTreeSet, HashMap},
    convert::TryInto,
    fmt::Debug,
    hash::{Hash, Hasher},
    marker::PhantomData,
    sync::{
        atomic::{AtomicUsize, Ordering},
        Arc,
    },
};

// Should not be possible to overflow or underflow, as each delta is at
// most 100 in the tests.
pub(crate) const STORAGE_AGGREGATOR_VALUE: u128 = 100001;

pub(crate) struct DeltaDataView<K, V> {
    pub(crate) phantom: PhantomData<(K, V)>,
}

impl<K, V> TStateView for DeltaDataView<K, V>
where
    K: PartialOrd + Ord + Send + Sync + Clone + Hash + Eq + ModulePath + 'static,
    V: Debug + Send + Sync + Debug + Clone + TransactionWrite + 'static,
{
    type Key = K;

    /// Gets the state value for a given state key.
    fn get_state_value(&self, _: &K) -> anyhow::Result<Option<Vec<u8>>> {
        // When aggregator value has to be resolved from storage, pretend it is 100.
        Ok(Some(serialize(&STORAGE_AGGREGATOR_VALUE)))
    }

    fn id(&self) -> StateViewId {
        StateViewId::Miscellaneous
    }

    fn is_genesis(&self) -> bool {
        unreachable!();
    }

    fn get_usage(&self) -> anyhow::Result<StateStorageUsage> {
        unreachable!();
    }
}

pub(crate) struct EmptyDataView<K, V> {
    pub(crate) phantom: PhantomData<(K, V)>,
}

impl<K, V> TStateView for EmptyDataView<K, V>
where
    K: PartialOrd + Ord + Send + Sync + Clone + Hash + Eq + ModulePath + 'static,
    V: Debug + Send + Sync + Debug + Clone + TransactionWrite + 'static,
{
    type Key = K;

    /// Gets the state value for a given state key.
    fn get_state_value(&self, _: &K) -> anyhow::Result<Option<Vec<u8>>> {
        Ok(None)
    }

    fn id(&self) -> StateViewId {
        StateViewId::Miscellaneous
    }

    fn is_genesis(&self) -> bool {
        unreachable!();
    }

    fn get_usage(&self) -> anyhow::Result<StateStorageUsage> {
        unreachable!();
    }
}

///////////////////////////////////////////////////////////////////////////
// Generation of transactions
///////////////////////////////////////////////////////////////////////////

#[derive(Clone, Copy, Hash, Debug, PartialEq, PartialOrd, Ord, Eq)]
pub struct KeyType<K: Hash + Clone + Debug + PartialOrd + Ord + Eq>(
    /// Wrapping the types used for testing to add ModulePath trait implementation (below).
    pub K,
    /// The bool field determines for testing purposes, whether the key will be interpreted
    /// as a module access path. In this case, if a module path is both read and written
    /// during parallel execution, Error::ModulePathReadWrite must be returned and the
    /// block execution must fall back to the sequential execution.
    pub bool,
);

impl<K: Hash + Clone + Debug + Eq + PartialOrd + Ord> ModulePath for KeyType<K> {
    fn module_path(&self) -> Option<AccessPath> {
        // Since K is generic, use its hash to assign addresses.
        let mut hasher = DefaultHasher::new();
        self.0.hash(&mut hasher);
        let mut hashed_address = vec![1u8; AccountAddress::LENGTH - 8];
        hashed_address.extend_from_slice(&hasher.finish().to_ne_bytes());

        if self.1 {
            Some(AccessPath {
                address: AccountAddress::new(hashed_address.try_into().unwrap()),
                path: b"/foo/b".to_vec(),
            })
        } else {
            None
        }
    }
}

#[derive(Debug, Clone, PartialEq, Eq, Arbitrary)]
pub struct ValueType<V: Into<Vec<u8>> + Debug + Clone + Eq + Arbitrary>(
    /// Wrapping the types used for testing to add TransactionWrite trait implementation (below).
    pub V,
    /// Determines whether V is going to contain a value (o.w. deletion). This is useful for
    /// testing the bahavior of deleting aggregators, in which case we shouldn't panic
    /// but let the Move-VM handle the read the same as for any deleted resource.
    pub bool,
);

impl<V: Into<Vec<u8>> + Debug + Clone + Eq + Send + Sync + Arbitrary> TransactionWrite
    for ValueType<V>
{
    fn extract_raw_bytes(&self) -> Option<Vec<u8>> {
        if self.1 {
            let mut v = self.0.clone().into();
            v.resize(16, 1);
            Some(v)
        } else {
            None
        }
    }
}

#[derive(Clone, Copy)]
pub struct TransactionGenParams {
    /// Each transaction's write-set consists of between 1 and write_size-1 many writes.
    pub write_size: usize,
    /// Each transaction's read-set consists of between 1 and read_size-1 many reads.
    pub read_size: usize,
    /// The number of different read- and write-sets that an execution of the transaction may have
    /// is going to be between 1 and read_write_alternatives-1, i.e. read_write_alternatives = 2
    /// corresponds to a static transaction, while read_write_alternatives > 1 may lead to dynamic
    /// behavior when executing different incarnations of the transaction.
    pub read_write_alternatives: usize,
}

#[derive(Arbitrary, Debug, Clone)]
#[proptest(params = "TransactionGenParams")]
pub struct TransactionGen<V: Into<Vec<u8>> + Arbitrary + Clone + Debug + Eq + 'static> {
    /// Generate keys and values for possible write-sets based on above transaction gen parameters.
    #[proptest(
        strategy = "vec(vec((any::<Index>(), any::<V>()), 1..params.write_size), 1..params.read_write_alternatives)"
    )]
    keys_modified: Vec<Vec<(Index, V)>>,
    /// Generate keys for possible read-sets of the transaction based on the above parameters.
    #[proptest(
        strategy = "vec(vec(any::<Index>(), 1..params.read_size), 1..params.read_write_alternatives)"
    )]
    keys_read: Vec<Vec<Index>>,
}

/// A naive transaction that could be used to test the correctness and throughput of the system.
/// To test transaction behavior where reads and writes might be dynamic (depend on previously
/// read values), different read and writes sets are generated and used depending on the incarnation
/// counter value. Each execution of the transaction increments the incarnation counter, and its
/// value determines the index for choosing the read & write sets of the particular execution.
#[derive(Debug, Clone)]
pub enum Transaction<K, V> {
    Write {
        /// Incarnation counter for dynamic behavior i.e. incarnations differ in reads and writes.
        incarnation: Arc<AtomicUsize>,
        /// Vector of all possible write-sets and delta-sets of transaction execution (chosen round-robin
        /// depending on the incarnation counter value). Each write set is a vector describing writes, each
        /// to a key with a provided value. Each delta-set contains keys and the corresponding DeltaOps.
        writes_and_deltas: Vec<(Vec<(K, V)>, Vec<(K, DeltaOp)>)>,
        /// Vector of all possible read-sets of the transaction execution (chosen round-robin depending
        /// on the incarnation counter value). Each read set is a vector of keys that are read.
        reads: Vec<Vec<K>>,
    },
    /// Skip the execution of trailing transactions.
    SkipRest,
    /// Abort the execution.
    Abort,
}

impl TransactionGenParams {
    pub fn new_dynamic() -> Self {
        TransactionGenParams {
            write_size: 5,
            read_size: 10,
            read_write_alternatives: 4,
        }
    }
}

impl Default for TransactionGenParams {
    fn default() -> Self {
        TransactionGenParams {
            write_size: 5,
            read_size: 10,
            read_write_alternatives: 2,
        }
    }
}

impl<V: Into<Vec<u8>> + Arbitrary + Clone + Debug + Eq + Sync + Send> TransactionGen<V> {
    fn writes_and_deltas_from_gen<K: Clone + Hash + Debug + Eq + Ord>(
        universe: &[K],
        gen: Vec<Vec<(Index, V)>>,
        module_write_fn: &dyn Fn(usize) -> bool,
        delta_fn: &dyn Fn(usize, &V) -> Option<DeltaOp>,
        allow_deletes: bool,
    ) -> Vec<(Vec<(KeyType<K>, ValueType<V>)>, Vec<(KeyType<K>, DeltaOp)>)> {
        let mut ret = vec![];
        for write_gen in gen.into_iter() {
            let mut keys_modified = BTreeSet::new();
            let mut incarnation_writes = vec![];
            let mut incarnation_deltas = vec![];
            for (idx, value) in write_gen.into_iter() {
                let i = idx.index(universe.len());
                let key = universe[i].clone();
                if !keys_modified.contains(&key) {
                    keys_modified.insert(key.clone());
                    match delta_fn(i, &value) {
                        Some(delta) => incarnation_deltas.push((KeyType(key, false), delta)),
                        None => {
                            // One out of 23 writes will be a deletion
                            let is_deletion = allow_deletes
                                && AggregatorValue::from_write(&ValueType(value.clone(), true))
                                    .unwrap()
                                    .into()
                                    % 23
                                    == 0;
                            incarnation_writes.push((
                                KeyType(key, module_write_fn(i)),
                                ValueType(value.clone(), !is_deletion),
                            ));
                        }
                    }
                }
            }
            ret.push((incarnation_writes, incarnation_deltas));
        }
        ret
    }

    fn reads_from_gen<K: Clone + Hash + Debug + Eq + Ord>(
        universe: &[K],
        gen: Vec<Vec<Index>>,
        module_read_fn: &dyn Fn(usize) -> bool,
    ) -> Vec<Vec<KeyType<K>>> {
        let mut ret = vec![];
        for read_gen in gen.into_iter() {
            let mut incarnation_reads: Vec<KeyType<K>> = vec![];
            for idx in read_gen.into_iter() {
                let i = idx.index(universe.len());
                let key = universe[i].clone();
                incarnation_reads.push(KeyType(key, module_read_fn(i)));
            }
            ret.push(incarnation_reads);
        }
        ret
    }

    pub fn materialize<K: Clone + Hash + Debug + Eq + Ord>(
        self,
        universe: &[K],
        // Are writes and reads module access (same access path).
        module_access: (bool, bool),
    ) -> Transaction<KeyType<K>, ValueType<V>> {
        let is_module_write = |_| -> bool { module_access.0 };
        let is_module_read = |_| -> bool { module_access.1 };
        let is_delta = |_, _: &V| -> Option<DeltaOp> { None };

        Transaction::Write {
            incarnation: Arc::new(AtomicUsize::new(0)),
            writes_and_deltas: Self::writes_and_deltas_from_gen(
                universe,
                self.keys_modified,
                &is_module_write,
                &is_delta,
                true,
            ),
            reads: Self::reads_from_gen(universe, self.keys_read, &is_module_read),
        }
    }

    pub fn materialize_with_deltas<K: Clone + Hash + Debug + Eq + Ord>(
        self,
        universe: &[K],
        delta_threshold: usize,
        allow_deletes: bool,
    ) -> Transaction<KeyType<K>, ValueType<V>> {
        let is_module_write = |_| -> bool { false };
        let is_module_read = |_| -> bool { false };
        let is_delta = |i, v: &V| -> Option<DeltaOp> {
            if i >= delta_threshold {
                let val = AggregatorValue::from_write(&ValueType(v.clone(), true))
                    .unwrap()
                    .into();
                if val % 10 == 0 {
                    None
                } else if val % 10 < 5 {
                    Some(delta_sub(val % 100, u128::MAX))
                } else {
                    Some(delta_add(val % 100, u128::MAX))
                }
            } else {
                None
            }
        };

        Transaction::Write {
            incarnation: Arc::new(AtomicUsize::new(0)),
            writes_and_deltas: Self::writes_and_deltas_from_gen(
                universe,
                self.keys_modified,
                &is_module_write,
                &is_delta,
                allow_deletes,
            ),
            reads: Self::reads_from_gen(universe, self.keys_read, &is_module_read),
        }
    }

    pub fn materialize_disjoint_module_rw<K: Clone + Hash + Debug + Eq + Ord>(
        self,
        universe: &[K],
        // keys generated with indices from read_threshold to write_threshold will be
        // treated as module access only in reads. keys generated with indices from
        // write threshold to universe.len() will be treated as module access only in
        // writes. This way there will be module accesses but no intersection.
        read_threshold: usize,
        write_threshold: usize,
    ) -> Transaction<KeyType<K>, ValueType<V>> {
        assert!(read_threshold < universe.len());
        assert!(write_threshold > read_threshold);
        assert!(write_threshold < universe.len());

        let is_module_write = |i| -> bool { i >= write_threshold };
        let is_module_read = |i| -> bool { i >= read_threshold && i < write_threshold };
        let is_delta = |_, _: &V| -> Option<DeltaOp> { None };

        Transaction::Write {
            incarnation: Arc::new(AtomicUsize::new(0)),
            writes_and_deltas: Self::writes_and_deltas_from_gen(
                universe,
                self.keys_modified,
                &is_module_write,
                &is_delta,
                true,
            ),
            reads: Self::reads_from_gen(universe, self.keys_read, &is_module_read),
        }
    }
}

impl<K, V> TransactionType for Transaction<K, V>
where
    K: PartialOrd + Ord + Send + Sync + Clone + Hash + Eq + ModulePath + 'static,
    V: Debug + Send + Sync + Debug + Clone + TransactionWrite + 'static,
{
    type Key = K;
    type Value = V;
}

///////////////////////////////////////////////////////////////////////////
// Naive transaction executor implementation.
///////////////////////////////////////////////////////////////////////////

pub struct Task<K, V>(PhantomData<(K, V)>);

impl<K, V> Task<K, V> {
    pub fn new() -> Self {
        Self(PhantomData)
    }
}

impl<K, V> ExecutorTask for Task<K, V>
where
    K: PartialOrd + Ord + Send + Sync + Clone + Hash + Eq + ModulePath + 'static,
    V: Send + Sync + Debug + Clone + TransactionWrite + 'static,
{
    type Txn = Transaction<K, V>;
    type Output = Output<K, V>;
    type Error = usize;
    type Argument = ();

    fn init(_argument: Self::Argument) -> Self {
        Self::new()
    }

    fn execute_transaction(
        &self,
        view: &impl TStateView<Key = K>,
        txn: &Self::Txn,
        txn_idx: TxnIndex,
        _materialize_deltas: bool,
    ) -> ExecutionStatus<Self::Output, Self::Error> {
        match txn {
            Transaction::Write {
                incarnation,
                reads,
                writes_and_deltas,
            } => {
                // Use incarnation counter value as an index to determine the read-
                // and write-sets of the execution. Increment incarnation counter to
                // simulate dynamic behavior when there are multiple possible read-
                // and write-sets (i.e. each are selected round-robin).
                let idx = incarnation.fetch_add(1, Ordering::SeqCst);
                let read_idx = idx % reads.len();
                let write_idx = idx % writes_and_deltas.len();

                // Reads
                let mut reads_result = vec![];
                for k in reads[read_idx].iter() {
                    // TODO: later test errors as well? (by fixing state_view behavior).
                    reads_result.push(view.get_state_value(k).unwrap());
                }
                ExecutionStatus::Success(Output(
                    writes_and_deltas[write_idx].0.clone(),
                    writes_and_deltas[write_idx].1.clone(),
                    reads_result,
                ))
            }
            Transaction::SkipRest => ExecutionStatus::SkipRest(Output(vec![], vec![], vec![])),
            Transaction::Abort => ExecutionStatus::Abort(txn_idx),
        }
    }
}

#[derive(Debug)]
pub struct Output<K, V>(Vec<(K, V)>, Vec<(K, DeltaOp)>, Vec<Option<Vec<u8>>>);

impl<K, V> TransactionOutput for Output<K, V>
where
    K: PartialOrd + Ord + Send + Sync + Clone + Hash + Eq + ModulePath + 'static,
    V: Send + Sync + Debug + Clone + TransactionWrite + 'static,
{
    type Txn = Transaction<K, V>;

    fn get_writes(&self) -> Vec<(K, V)> {
        self.0.clone()
    }

    fn get_deltas(&self) -> Vec<(K, DeltaOp)> {
        self.1.clone()
    }

    fn skip_output() -> Self {
        Self(vec![], vec![], vec![])
    }
}

///////////////////////////////////////////////////////////////////////////
// Sequential Baseline implementation.
///////////////////////////////////////////////////////////////////////////

/// Sequential baseline of execution result for dummy transaction.
pub enum ExpectedOutput<V> {
    Aborted(usize),
    SkipRest(usize, Vec<Vec<(Option<V>, Option<u128>)>>),
    Success(Vec<Vec<(Option<V>, Option<u128>)>>),
    DeltaFailure(usize, Vec<Vec<(Option<V>, Option<u128>)>>),
}

impl<V: Debug + Clone + PartialEq + Eq + TransactionWrite> ExpectedOutput<V> {
    /// Must be invoked after parallel execution to work with dynamic read/writes.
    pub fn generate_baseline<K: Hash + Clone + Eq>(
        txns: &[Transaction<K, V>],
        resolved_deltas: Option<Vec<Vec<(K, WriteOp)>>>,
    ) -> Self {
        let mut current_world = HashMap::new();
        // Delta world stores the latest u128 value of delta aggregator. When empty, the
        // value is derived based on deserializing current_world, or falling back to
        // STORAGE_AGGREGATOR_VAL.
        let mut delta_world = HashMap::new();

        let mut result_vec = vec![];
        for (idx, txn) in txns.iter().enumerate() {
            let delta_writes_at_idx = resolved_deltas.as_ref().map(|delta_writes| {
                delta_writes[idx]
                    .iter()
                    .cloned()
                    .collect::<HashMap<K, WriteOp>>()
            });

            match txn {
                Transaction::Abort => return Self::Aborted(idx),
                Transaction::Write {
                    incarnation,
                    writes_and_deltas,
                    reads,
                } => {
                    // Determine the read and write sets of the latest incarnation
                    // of the transaction. The index for choosing the read and
                    // write sets is based on the value of the incarnation counter
                    // prior to the fetch_add during the last execution.
                    let incarnation = incarnation.load(Ordering::SeqCst);

                    if reads.len() == 1 || writes_and_deltas.len() == 1 {
                        assert!(incarnation > 0, "must run after parallel execution");
                    }

                    // Determine the read-, delta- and write-sets of the latest
                    // incarnation during parallel execution to use for the baseline.
                    let read_set = &reads[(incarnation - 1) as usize % reads.len()];
                    let (write_set, delta_set) =
                        &writes_and_deltas[(incarnation - 1) as usize % writes_and_deltas.len()];

                    let mut result = vec![];
                    for k in read_set.iter() {
                        result.push((current_world.get(k).cloned(), delta_world.get(k).cloned()));
                    }

                    // We ensure that the latest state is always reflected in exactly one of
                    // the hashmaps, by possibly removing an element from the other Hashmap.
                    for (k, v) in write_set.iter() {
                        delta_world.remove(k);
                        current_world.insert(k.clone(), v.clone());
                    }

                    for (k, delta) in delta_set.iter() {
                        let latest_write = current_world.remove(k);

                        match delta_writes_at_idx.as_ref() {
                            Some(delta_writes) => {
                                assert_eq!(delta_writes.len(), delta_set.len());
                                delta_world.insert(
                                    k.clone(),
                                    AggregatorValue::from_write(delta_writes.get(k).unwrap())
                                        .unwrap()
                                        .into(),
                                );
                            }
                            None => {
                                let base = match (&latest_write, delta_world.remove(k)) {
                                    (Some(_), Some(_)) => {
                                        unreachable!(
                                            "Must record latest value or resolved delta, not both"
                                        );
                                    }
                                    // Get base value from the latest write.
                                    (Some(w_value), None) => AggregatorValue::from_write(w_value)
                                        .map(|value| value.into()),
                                    // Get base value from latest resolved aggregator value.
                                    (None, Some(value)) => Some(value),
                                    // Storage always gets resolved to a default constant.
                                    (None, None) => Some(STORAGE_AGGREGATOR_VALUE),
                                };

                                match base {
                                    Some(base) => {
                                        let applied_delta = delta.apply_to(base);
                                        if applied_delta.is_err() {
                                            return Self::DeltaFailure(idx, result_vec);
                                        }
                                        delta_world.insert(k.clone(), applied_delta.unwrap());
                                    }
                                    None => {
                                        // Latest write was a deletion, can't resolve any delta to
                                        // it, must keep the deletion as the latest Op.
                                        current_world.insert(k.clone(), latest_write.unwrap());
                                    }
                                }
                            }
                        }
                    }

                    result_vec.push(result)
                }
                Transaction::SkipRest => return Self::SkipRest(idx, result_vec),
            }
        }
        Self::Success(result_vec)
    }

    fn check_result(expected_results: &[(Option<V>, Option<u128>)], results: &[Option<Vec<u8>>]) {
        expected_results
            .iter()
            .zip(results.iter())
            .for_each(|(expected_result, result)| match result {
                Some(value) => match expected_result {
                    (Some(v), None) => {
                        assert_eq!(v.extract_raw_bytes().unwrap(), *value);
                    }
                    (None, Some(v)) => {
                        assert_eq!(serialize(v), *value);
                    }
                    (Some(_), Some(_)) => unreachable!("A"),
                    (None, None) => {
                        assert_eq!(deserialize(value), STORAGE_AGGREGATOR_VALUE);
                    }
<<<<<<< HEAD
                    ReadResult::ExecutionHalted => {
                        unreachable!();
                    }
                    ReadResult::None => {
                        assert_eq!(expected_result.0, None);
                        assert_eq!(expected_result.1, None);
=======
                },
                None => {
                    if let Some(val) = &expected_result.0 {
                        assert_none!(val.extract_raw_bytes());
>>>>>>> d6a6d550
                    }
                    assert_eq!(expected_result.1, None);
                }
            })
    }

    // Used for testing, hence the function asserts the correctness conditions within
    // itself to be easily traceable in case of an error.
    pub fn assert_output<K>(&self, results: &Result<Vec<Output<K, V>>, usize>) {
        match (self, results) {
            (Self::Aborted(i), Err(Error::UserError(idx))) => {
                assert_eq!(i, idx);
            }
            (Self::SkipRest(skip_at, expected_results), Ok(results)) => {
                // Check_result asserts internally, so no need to return a bool.
                results
                    .iter()
                    .take(*skip_at)
                    .zip(expected_results.iter())
                    .for_each(|(Output(_, _, result), expected_results)| {
                        Self::check_result(expected_results, result)
                    });

                results
                    .iter()
                    .skip(*skip_at)
                    .for_each(|Output(_, _, result)| assert!(result.is_empty()))
            }
            (Self::DeltaFailure(fail_idx, expected_results), Ok(results)) => {
                // Check_result asserts internally, so no need to return a bool.
                results
                    .iter()
                    .take(*fail_idx)
                    .zip(expected_results.iter())
                    .for_each(|(Output(_, _, result), expected_results)| {
                        Self::check_result(expected_results, result)
                    });
            }
            (Self::Success(expected_results), Ok(results)) => results
                .iter()
                .zip(expected_results.iter())
                .for_each(|(Output(_, _, result), expected_result)| {
                    Self::check_result(expected_result, result);
                }),
            _ => panic!("Incomparable execution outcomes"),
        }
    }
}<|MERGE_RESOLUTION|>--- conflicted
+++ resolved
@@ -440,7 +440,9 @@
                 let mut reads_result = vec![];
                 for k in reads[read_idx].iter() {
                     // TODO: later test errors as well? (by fixing state_view behavior).
-                    reads_result.push(view.get_state_value(k).unwrap());
+                    if let Ok(result) = view.get_state_value(k) {
+                        reads_result.push(result);
+                    }
                 }
                 ExecutionStatus::Success(Output(
                     writes_and_deltas[write_idx].0.clone(),
@@ -616,19 +618,10 @@
                     (None, None) => {
                         assert_eq!(deserialize(value), STORAGE_AGGREGATOR_VALUE);
                     }
-<<<<<<< HEAD
-                    ReadResult::ExecutionHalted => {
-                        unreachable!();
-                    }
-                    ReadResult::None => {
-                        assert_eq!(expected_result.0, None);
-                        assert_eq!(expected_result.1, None);
-=======
                 },
                 None => {
                     if let Some(val) = &expected_result.0 {
                         assert_none!(val.extract_raw_bytes());
->>>>>>> d6a6d550
                     }
                     assert_eq!(expected_result.1, None);
                 }
