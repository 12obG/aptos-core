--- conflicted
+++ resolved
@@ -3,7 +3,6 @@
 
 use crate::{
     counters,
-    data_manager::QuorumStoreDataManager,
     epoch_manager::EpochManager,
     experimental::buffer_manager::OrderedBlocks,
     network::NetworkTask,
@@ -96,11 +95,7 @@
         let reconfig_listener = ReconfigNotificationListener {
             notification_receiver: reconfig_events,
         };
-<<<<<<< HEAD
-        let commit_notifier = Arc::new(QuorumStoreDataManager::new());
-=======
         let _commit_notifier = Arc::from(PayloadManager::DirectMempool);
->>>>>>> 2334576f
         let mut configs = HashMap::new();
         configs.insert(
             ValidatorSet::CONFIG_ID,
