// Copyright © Aptos Foundation
// Parts of the project are originally copyright © Meta Platforms, Inc.
// SPDX-License-Identifier: Apache-2.0

use crate::{
    block_storage::tracing::{observe_block, BlockStage},
    counters,
    experimental::{
        buffer::{Buffer, Cursor},
        buffer_item::BufferItem,
        execution_phase::{ExecutionRequest, ExecutionResponse},
        persisting_phase::PersistingRequest,
        pipeline_phase::CountedRequest,
        signing_phase::{SigningRequest, SigningResponse},
    },
    monitor,
    network::NetworkSender,
    round_manager::VerifiedEvent,
    state_replication::StateComputerCommitCallBackType,
};
use aptos_consensus_types::{common::Author, executed_block::ExecutedBlock, experimental::{rand_decision::RandDecision, rand_share::RandShare}};
use aptos_crypto::HashValue;
use aptos_logger::prelude::*;
use aptos_types::{
    account_address::AccountAddress, epoch_change::EpochChangeProof,
    ledger_info::LedgerInfoWithSignatures, validator_verifier::ValidatorVerifier,
};
use futures::{
    channel::{
        mpsc::{unbounded, UnboundedReceiver, UnboundedSender},
        oneshot,
    },
    FutureExt, SinkExt, StreamExt,
};
use once_cell::sync::OnceCell;
use std::{sync::{
    atomic::{AtomicU64, Ordering},
    Arc,
}, collections::{HashMap, HashSet}};
use tokio::time::{Duration, Instant};

pub const COMMIT_VOTE_REBROADCAST_INTERVAL_MS: u64 = 1000;
pub const RAND_SHARE_REBROADCAST_INTERVAL_MS: u64 = 1000;
pub const RAND_DECISION_REBROADCAST_INTERVAL_MS: u64 = 1000;

pub const LOOP_INTERVAL_MS: u64 = 1000;

#[derive(Debug, Default)]
pub struct ResetAck {}

pub struct ResetRequest {
    pub tx: oneshot::Sender<ResetAck>,
    pub stop: bool,
}

pub struct OrderedBlocks {
    pub ordered_blocks: Vec<ExecutedBlock>,
    pub ordered_proof: LedgerInfoWithSignatures,
    pub callback: StateComputerCommitCallBackType,
}

pub type BufferItemRootType = Cursor;
pub type Sender<T> = UnboundedSender<T>;
pub type Receiver<T> = UnboundedReceiver<T>;

pub fn create_channel<T>() -> (Sender<T>, Receiver<T>) {
    unbounded::<T>()
}

/// BufferManager handles the states of ordered blocks and
/// interacts with the execution phase, the signing phase, and
/// the persisting phase.
pub struct BufferManager {
    author: Author,

    buffer: Buffer<BufferItem>,

    // map from block_id to the partially aggregated randomness
    block_to_rand_share_map: HashMap<HashValue, RandShare>,
    // map from block_id to the authors of the randomness shares
    block_to_rand_authors_map: HashMap<HashValue, HashSet<Author>>,
    // map from block_id to the aggregated randomness
    block_to_rand_decision_map: HashMap<HashValue, RandDecision>,
    // map from block_id to the buffer_item hash it belongs to
    block_to_buffer_map: HashMap<HashValue, BufferItemRootType>,

    rand_msg_tx: NetworkSender,
    rand_msg_rx: aptos_channels::aptos_channel::Receiver<AccountAddress, VerifiedEvent>,

    // the roots point to the first *unprocessed* item that has randomness.
    // None means no items ready to be processed (either all processed or no item finishes previous stage)
    execution_root: BufferItemRootType,
    execution_phase_tx: Sender<CountedRequest<ExecutionRequest>>,
    execution_phase_rx: Receiver<ExecutionResponse>,

    signing_root: BufferItemRootType,
    signing_phase_tx: Sender<CountedRequest<SigningRequest>>,
    signing_phase_rx: Receiver<SigningResponse>,

    commit_msg_tx: NetworkSender,
    commit_msg_rx: aptos_channels::aptos_channel::Receiver<AccountAddress, VerifiedEvent>,

    // we don't hear back from the persisting phase
    persisting_phase_tx: Sender<CountedRequest<PersistingRequest>>,

    block_rx: UnboundedReceiver<OrderedBlocks>,
    reset_rx: UnboundedReceiver<ResetRequest>,
    stop: bool,

    verifier: ValidatorVerifier,

    ongoing_tasks: Arc<AtomicU64>,
    // Since proposal_generator is not aware of reconfiguration any more, the suffix blocks
    // will not have the same timestamp as the reconfig block which violates the invariant
    // that block.timestamp == state.timestamp because no txn is executed in suffix blocks.
    // We change the timestamp field of the block info to maintain the invariant.
    // If the executed blocks are b1 <- b2 <- r <- b4 <- b5 with timestamp t1..t5
    // we replace t5 with t3 (from reconfiguration block) since that's the last timestamp
    // being updated on-chain.
    end_epoch_timestamp: OnceCell<u64>,
    previous_commit_time: Instant,
}

impl BufferManager {
    pub fn new(
        author: Author,
        rand_msg_tx: NetworkSender,
        rand_msg_rx: aptos_channels::aptos_channel::Receiver<AccountAddress, VerifiedEvent>,
        execution_phase_tx: Sender<CountedRequest<ExecutionRequest>>,
        execution_phase_rx: Receiver<ExecutionResponse>,
        signing_phase_tx: Sender<CountedRequest<SigningRequest>>,
        signing_phase_rx: Receiver<SigningResponse>,
        commit_msg_tx: NetworkSender,
        commit_msg_rx: aptos_channels::aptos_channel::Receiver<AccountAddress, VerifiedEvent>,
        persisting_phase_tx: Sender<CountedRequest<PersistingRequest>>,
        block_rx: UnboundedReceiver<OrderedBlocks>,
        reset_rx: UnboundedReceiver<ResetRequest>,
        verifier: ValidatorVerifier,
        ongoing_tasks: Arc<AtomicU64>,
    ) -> Self {
        let buffer = Buffer::<BufferItem>::new();

        Self {
            author,

            buffer,
            block_to_rand_share_map: HashMap::new(),
            block_to_rand_authors_map: HashMap::new(),
            block_to_rand_decision_map: HashMap::new(),
            block_to_buffer_map: HashMap::new(),

            rand_msg_tx,
            rand_msg_rx,

            execution_root: None,
            execution_phase_tx,
            execution_phase_rx,

            signing_root: None,
            signing_phase_tx,
            signing_phase_rx,

            commit_msg_tx,
            commit_msg_rx,

            persisting_phase_tx,

            block_rx,
            reset_rx,
            stop: false,

            verifier,
            ongoing_tasks,
            end_epoch_timestamp: OnceCell::new(),
            previous_commit_time: Instant::now(),
        }
    }

    fn create_new_request<Request>(&self, req: Request) -> CountedRequest<Request> {
        CountedRequest::new(req, self.ongoing_tasks.clone())
    }

    fn spawn_retry_request<T: Send + 'static>(
        mut sender: Sender<T>,
        request: T,
        duration: Duration,
    ) {
        counters::BUFFER_MANAGER_RETRY_COUNT.inc();
        spawn_named!("retry request", async move {
            tokio::time::sleep(duration).await;
            sender
                .send(request)
                .await
                .expect("Failed to send retry request");
        });
    }

    /// process incoming ordered blocks
    /// push them into the buffer and update the roots if they are none.
    async fn process_ordered_blocks(&mut self, blocks: OrderedBlocks) {
        let OrderedBlocks {
            ordered_blocks,
            ordered_proof,
            callback,
        } = blocks;

        info!(
            "Receive ordered block {}, the queue size is {}",
            ordered_proof.commit_info(),
            self.buffer.len() + 1,
        );
        let item = BufferItem::new_ordered(ordered_blocks.clone(), ordered_proof.clone(), callback);
        let item_hash = item.get_hash();
        self.buffer.push_back(item);

        // Disseminate the VRF shares for the ordered blocks
        // Happy path: each validator sends its VRF shares to the leader
        // Unhappy path 1: if no leader (NIL block, broadcast the randomness share)
        // todo: Unhappy path 2: if the leader timeout, broadcast the randomness share
        for block in ordered_blocks {
            self.block_to_buffer_map.insert(block.id(), Some(item_hash));

            let maybe_proposer = block.block().author();
            let rand_share = RandShare::new(self.author, block.block_info(), vec![u8::MAX; 96 * 10000 / 100]);    // each VRF share has 96 bytes, assuming even distribution

            if let Some(proposer) = maybe_proposer {
                self.rand_msg_tx
                    .send_rand_share(rand_share, proposer)
                    .await;
            } else {
                self.rand_msg_tx.broadcast_rand_share(rand_share).await;
            }
        }
    }

    /// process the VRF share messages
    /// once receiving rand shares, aggregate to the existing ones
    /// once the randomness is aggregated
    /// it scans the whole buffer for a matching blockinfo
    /// if found, try adding randomness to the item
    async fn process_rand_message(&mut self, rand_msg: VerifiedEvent) -> Option<HashValue> {
        match rand_msg {
            VerifiedEvent::RandShareMsg(rand_share) => {
                // aggregate the randomness shares
                let author = rand_share.author();
                let block_info = rand_share.block_info().clone();
                let target_block_id = rand_share.block_info().id();
                debug!("Receive random share from author {:?} for block {:?}", author, target_block_id);

                // todo: ignore the rand message if the round is execution already or beyond

                // todo: aggregate the randomness shares
                // should insert the new aggregated randomness share
                self.block_to_rand_share_map.insert(target_block_id, *rand_share.clone());
                let authors = self.block_to_rand_authors_map.entry(target_block_id).or_default();
                (*authors).insert(author);

                if self.verifier.check_voting_power(authors.iter()).is_ok() {
                    // enough randomness shares, can produce randomness for the block
                    // todo: aggregate the randomness
                    let rand = vec![u8::MAX; 96]; // self.block_to_rand_share_map.get(&target_block_id).unwrap().share();

                    let current_cursor = self.get_cursor_for_block(target_block_id);
                    if current_cursor.is_some() {
                        println!("got cursor rand share for block {}", target_block_id);
                        let mut item = self.buffer.take(&current_cursor);
                        if item.is_ordered() {
                            // the aggregated share is 96 bytes
                            if let Some(idx) = item.update_block_rand(target_block_id, vec![u8::MAX; 96]) {
                                debug!(
                                    "updated rand by receiving rand share for block {}",
                                    target_block_id,
                                );
                                // randomness is updated successfully
                                // if we're the proposer for the block, we're responsible to broadcast the randomness decision.
                                if item.unwrap_ordered_ref().ordered_blocks[idx].block().author() == Some(self.author) {
                                    let rand_decision = RandDecision::new(block_info, rand);
                                    self.rand_msg_tx
                                        .broadcast_rand_decision(rand_decision)
                                        .await;
                                }
                            }

                            if item.is_rand_ready() {
                                self.buffer.set(&current_cursor, item.try_advance_to_execution_ready());
                                return Some(target_block_id)
                            }
                        }
                        self.buffer.set(&current_cursor, item);
                    }
                }
            },
            VerifiedEvent::RandDecisionMsg(rand_decision) => {
                // add the randomness to block
                let target_block_id = rand_decision.block_info().id();
                self.block_to_rand_decision_map.insert(target_block_id, *rand_decision.clone());
                debug!("Receive random decision for block {:?}", target_block_id);

                let cursor = self.get_cursor_for_block(target_block_id);
                if cursor.is_some() {
                    println!("got cursor rand decision for block {}", target_block_id);
                    let mut item = self.buffer.take(&cursor);
                    if item.is_ordered() {
                        // the aggregated share is 96 bytes
                        if let Some(idx) = item.update_block_rand(target_block_id, rand_decision.rand().clone()) {
                            debug!(
                                "updated rand by receiving rand decision for block {}",
                                target_block_id,
                            );
                            // randomness is updated successfully
                            // if we're the proposer for the block, we're responsible to broadcast the randomness decision.
                            if item.unwrap_ordered_ref().ordered_blocks[idx].block().author() == Some(self.author) {
                                self.rand_msg_tx
                                    .broadcast_rand_decision(*rand_decision)
                                    .await;
                            }
                        }

                        if item.is_rand_ready() {
                            debug!("updated block {} to execution ready by receiving rand decision", target_block_id);
                            self.buffer.set(&cursor, item.try_advance_to_execution_ready());
                            return Some(target_block_id)
                        }
                    }
                    self.buffer.set(&cursor, item);
                }
            },
            _ => {
                unreachable!();
            },
        }
        None
    }

    fn get_cursor_for_block(&mut self, block_id: HashValue) -> Cursor {
        if self.block_to_buffer_map.contains_key(&block_id) {
            let buffer_item = self.block_to_buffer_map.get(&block_id).unwrap();
            if let Some(buffer_hash) = *buffer_item {
                return self.buffer.find_elem_by_key(*self.buffer.head_cursor(), buffer_hash);
            }
        }
        None
    }

    fn print_blocks(&mut self, blocks: Vec<ExecutedBlock>) {
        for block in blocks {
            print!(" {} ", block.id());
        }
        println!();
    }

    // helper function to prints the buffer_manager
    fn print_buffer(&mut self) {
        let mut current = *self.buffer.head_cursor();
        println!("================= start printing current buffer =================");
        while current.is_some() {
            match self.buffer.get(&current) {
                BufferItem::Ordered(item) => { print!("Ordered "); self.print_blocks(item.ordered_blocks.clone()); }
                BufferItem::ExecutionReady(item) => { print!("ExecutionReady "); self.print_blocks(item.ordered_blocks.clone()); }
                BufferItem::Executed(item) => { print!("Executed "); self.print_blocks(item.executed_blocks.clone()); }
                BufferItem::Signed(item) => { print!("Signed "); self.print_blocks(item.executed_blocks.clone()); }
                BufferItem::Aggregated(item) => { print!("Aggregated "); self.print_blocks(item.executed_blocks.clone()); }
            }
            current = self.buffer.get_next(&current);
        }
        println!("================= end printing current buffer =================");
        println!();
    }

    /// Set the execution root to the first execution ready item (but no ordered item before it) and send execution request
    /// Set to None if not exist
    async fn advance_execution_root(&mut self) {
        let cursor = self.execution_root;
        self.execution_root = self
            .buffer
            .find_elem_from_with_prefix(cursor.or_else(|| *self.buffer.head_cursor()), |item| {
                item.is_execution_ready()
            }, |item| {
                item.is_ordered()
            }
        );
        println!(
            "Advance execution root from {:?} to {:?}",
            cursor, self.execution_root
        );
        self.print_buffer();

        if self.execution_root.is_some() {
            let ordered_blocks = self.buffer.get(&self.execution_root).get_blocks().clone();
            let request = self.create_new_request(ExecutionRequest { ordered_blocks });
            if cursor == self.execution_root {
                let sender = self.execution_phase_tx.clone();
                Self::spawn_retry_request(sender, request, Duration::from_millis(100));
            } else {
                self.execution_phase_tx
                    .send(request)
                    .await
                    .expect("Failed to send execution request")
            }
        }
    }

    /// Set the signing root to the first not signed item (Executed) and send execution request
    /// Set to None if not exist
    async fn advance_signing_root(&mut self) {
        let cursor = self.signing_root;
        self.signing_root = self
            .buffer
            .find_elem_from(cursor.or_else(|| *self.buffer.head_cursor()), |item| {
                item.is_executed()
            });
        println!(
            "Advance signing root from {:?} to {:?}",
            cursor, self.signing_root
        );
        if self.signing_root.is_some() {
            let item = self.buffer.get(&self.signing_root);
            let executed_item = item.unwrap_executed_ref();
            let request = self.create_new_request(SigningRequest {
                ordered_ledger_info: executed_item.ordered_proof.clone(),
                commit_ledger_info: executed_item.partial_commit_proof.ledger_info().clone(),
            });
            if cursor == self.signing_root {
                let sender = self.signing_phase_tx.clone();
                Self::spawn_retry_request(sender, request, Duration::from_millis(100));
            } else {
                self.signing_phase_tx
                    .send(request)
                    .await
                    .expect("Failed to send signing request");
            }
        }
    }

    /// Pop the prefix of buffer items until (including) target_block_id
    /// Send persist request.
    async fn advance_head(&mut self, target_block_id: HashValue) {
        let mut blocks_to_persist: Vec<Arc<ExecutedBlock>> = vec![];

        while let Some(item) = self.buffer.pop_front() {
            blocks_to_persist.extend(
                item.get_blocks()
                    .iter()
                    .map(|eb| Arc::new(eb.clone()))
                    .collect::<Vec<Arc<ExecutedBlock>>>(),
            );
            if self.signing_root == Some(item.block_id()) {
                self.signing_root = None;
            }
            if self.execution_root == Some(item.block_id()) {
                self.execution_root = None;
            }
            if item.block_id() == target_block_id {
                let aggregated_item = item.unwrap_aggregated();
                let block = aggregated_item.executed_blocks.last().unwrap().block();
                observe_block(block.timestamp_usecs(), BlockStage::COMMIT_CERTIFIED);
                // if we're the proposer for the block, we're responsible to broadcast the commit decision.
                if block.author() == Some(self.author) {
                    self.commit_msg_tx
                        .broadcast_commit_proof(aggregated_item.commit_proof.clone())
                        .await;
                }
                if aggregated_item.commit_proof.ledger_info().ends_epoch() {
                    self.commit_msg_tx
                        .send_epoch_change(EpochChangeProof::new(
                            vec![aggregated_item.commit_proof.clone()],
                            false,
                        ))
                        .await;
                    // the epoch ends, reset to avoid executing more blocks, execute after
                    // this persisting request will result in BlockNotFound
                    self.reset().await;
                }
                self.persisting_phase_tx
                    .send(self.create_new_request(PersistingRequest {
                        blocks: blocks_to_persist,
                        commit_ledger_info: aggregated_item.commit_proof,
                        // we use the last callback
                        // this is okay because the callback function (from BlockStore::commit)
                        // takes in the actual blocks and ledger info from the state computer
                        // the encoded values are references to the block_tree, storage, and a commit root
                        // the block_tree and storage are the same for all the callbacks in the current epoch
                        // the commit root is used in logging only.
                        callback: aggregated_item.callback,
                    }))
                    .await
                    .expect("Failed to send persist request");
                println!("Advance head to {:?}", self.buffer.head_cursor());
                self.previous_commit_time = Instant::now();
                return;
            }
        }
        unreachable!("Aggregated item not found in the list");
    }

    /// Reset any request in buffer manager, this is important to avoid race condition with state sync.
    /// Internal requests are managed with ongoing_tasks.
    /// Incoming ordered blocks are pulled, it should only have existing blocks but no new blocks until reset finishes.
    async fn reset(&mut self) {
        self.buffer = Buffer::new();
        self.execution_root = None;
        self.signing_root = None;
        self.previous_commit_time = Instant::now();
        // purge the incoming blocks queue
        while let Ok(Some(_)) = self.block_rx.try_next() {}
        // Wait for ongoing tasks to finish before sending back ack.
        while self.ongoing_tasks.load(Ordering::SeqCst) > 0 {
            tokio::time::sleep(Duration::from_millis(10)).await;
        }
    }

    /// It pops everything in the buffer and if reconfig flag is set, it stops the main loop
    async fn process_reset_request(&mut self, request: ResetRequest) {
        let ResetRequest { tx, stop } = request;
        info!("Receive reset");

        self.stop = stop;
        self.reset().await;
        tx.send(ResetAck::default()).unwrap();
        info!("Reset finishes");
    }

    /// If the response is successful, advance the item to Executed, otherwise panic (TODO fix).
    async fn process_execution_response(&mut self, response: ExecutionResponse) {
        let ExecutionResponse { block_id, inner } = response;
        // find the corresponding item, may not exist if a reset or aggregated happened
        let current_cursor = self.buffer.find_elem_by_key(self.execution_root, block_id);
        if current_cursor.is_none() {
            return;
        }

        let executed_blocks = match inner {
            Ok(result) => result,
            Err(e) => {
                error!("Execution error {:?}", e);
                return;
            },
        };
        info!(
            "Receive executed response {}",
            executed_blocks.last().unwrap().block_info()
        );

        // Handle reconfiguration timestamp reconciliation.
        // end epoch timestamp is set to the first block that causes the reconfiguration.
        // once it's set, any subsequent block commit info will be set to this timestamp.
        if self.end_epoch_timestamp.get().is_none() {
            let maybe_reconfig_timestamp = executed_blocks
                .iter()
                .find(|b| b.block_info().has_reconfiguration())
                .map(|b| b.timestamp_usecs());
            if let Some(timestamp) = maybe_reconfig_timestamp {
                debug!("Reconfig happens, set epoch end timestamp to {}", timestamp);
                self.end_epoch_timestamp
                    .set(timestamp)
                    .expect("epoch end timestamp should only be set once");
            }
        }

        let item = self.buffer.take(&current_cursor);
        let new_item = item.advance_to_executed_or_aggregated(
            executed_blocks,
            &self.verifier,
            self.end_epoch_timestamp.get().cloned(),
        );
        let aggregated = new_item.is_aggregated();
        self.buffer.set(&current_cursor, new_item);
        if aggregated {
            println!("aggregated advance head!");
            self.advance_head(block_id).await;
        }
    }

    /// If the signing response is successful, advance the item to Signed and broadcast commit votes.
    async fn process_signing_response(&mut self, response: SigningResponse) {
        let SigningResponse {
            signature_result,
            commit_ledger_info,
        } = response;
        let signature = match signature_result {
            Ok(sig) => sig,
            Err(e) => {
                error!("Signing failed {:?}", e);
                return;
            },
        };
        println!(
            "Receive signing response {}",
            commit_ledger_info.commit_info()
        );
        // find the corresponding item, may not exist if a reset or aggregated happened
        let current_cursor = self
            .buffer
            .find_elem_by_key(self.signing_root, commit_ledger_info.commit_info().id());
        if current_cursor.is_some() {
            let item = self.buffer.take(&current_cursor);
            // it is possible that we already signed this buffer item (double check after the final integration)
            if item.is_executed() {
                // we have found the buffer item
                let signed_item = item.advance_to_signed(self.author, signature);
                let maybe_proposer = signed_item
                    .unwrap_signed_ref()
                    .executed_blocks
                    .last()
                    .unwrap()
                    .block()
                    .author();
                let commit_vote = signed_item.unwrap_signed_ref().commit_vote.clone();

                self.buffer.set(&current_cursor, signed_item);
                if let Some(proposer) = maybe_proposer {
                    self.commit_msg_tx
                        .send_commit_vote(commit_vote, proposer)
                        .await;
                } else {
                    self.commit_msg_tx.broadcast_commit_vote(commit_vote).await;
                }
            } else {
                self.buffer.set(&current_cursor, item);
            }
        }
    }

    /// process the commit vote messages
    /// it scans the whole buffer for a matching blockinfo
    /// if found, try advancing the item to be aggregated
    fn process_commit_message(&mut self, commit_msg: VerifiedEvent) -> Option<HashValue> {
        match commit_msg {
            VerifiedEvent::CommitVote(vote) => {
                // find the corresponding item
                let author = vote.author();
                let commit_info = vote.commit_info().clone();
                println!("Receive commit vote {} from {}", commit_info, author);
                let target_block_id = vote.commit_info().id();
                let current_cursor = self
                    .buffer
                    .find_elem_by_key(*self.buffer.head_cursor(), target_block_id);
                if current_cursor.is_some() {
                    let mut item = self.buffer.take(&current_cursor);
                    let new_item = match item.add_signature_if_matched(*vote) {
                        Ok(()) => item.try_advance_to_aggregated(&self.verifier),
                        Err(e) => {
                            error!(
                                error = ?e,
                                author = author,
                                commit_info = commit_info,
                                "Failed to add commit vote",
                            );
                            item
                        },
                    };
                    self.buffer.set(&current_cursor, new_item);
                    if self.buffer.get(&current_cursor).is_aggregated() {
                        return Some(target_block_id);
                    }
                }
            },
            VerifiedEvent::CommitDecision(commit_proof) => {
                let target_block_id = commit_proof.ledger_info().commit_info().id();
                println!(
                    "Receive commit decision {}",
                    commit_proof.ledger_info().commit_info()
                );
                let cursor = self
                    .buffer
                    .find_elem_by_key(*self.buffer.head_cursor(), target_block_id);
                if cursor.is_some() {
                    let item = self.buffer.take(&cursor);
                    let new_item = item.try_advance_to_aggregated_with_ledger_info(
                        commit_proof.ledger_info().clone(),
                    );
                    let aggregated = new_item.is_aggregated();
                    self.buffer.set(&cursor, new_item);
                    if aggregated {
                        return Some(target_block_id);
                    }
                }
            },
            _ => {
                unreachable!();
            },
        }
        None
    }

    /// this function retries all the items until the signing root
    /// note that there might be other signed items after the signing root
    async fn rebroadcast_commit_votes_if_needed(&mut self) {
        if self.previous_commit_time.elapsed()
            < Duration::from_millis(COMMIT_VOTE_REBROADCAST_INTERVAL_MS)
        {
            return;
        }
        let mut cursor = *self.buffer.head_cursor();
        let mut count = 0;
        println!("rebroadcast_commit_votes_if_needed");
        while cursor.is_some() {
            {
                let item = self.buffer.get(&cursor);
                if !item.is_signed() {
                    break;
                }
                let signed_item = item.unwrap_signed_ref();
                self.commit_msg_tx
                    .broadcast_commit_vote(signed_item.commit_vote.clone())
                    .await;
                count += 1;
            }
            cursor = self.buffer.get_next(&cursor);
        }
        if count > 0 {
            info!("Rebroadcasting {} commit votes", count);
        }
    }

    async fn rebroadcast_rand_share_if_needed(&mut self) {
        if self.previous_commit_time.elapsed()
            < Duration::from_millis(RAND_SHARE_REBROADCAST_INTERVAL_MS)
        {
            return;
        }
        let mut cursor = *self.buffer.head_cursor();
        // cursor = self
        //     .buffer
        //     .find_elem_from(cursor.or_else(|| *self.buffer.head_cursor()), |item| {
        //         item.is_ordered()
        //     });
        let mut count = 0;

        while cursor.is_some() {
            let item = self.buffer.get(&cursor);
            if !item.is_ordered() {
                cursor = self.buffer.get_next(&cursor);
                continue;
            }
            let blocks = item.get_blocks();
            for (idx, block) in blocks.iter().enumerate() {
                println!("rebroadcast_rand_share_if_needed for block {}", block.id());
                let rand_share = RandShare::new(self.author, block.block_info(), vec![u8::MAX; 96 * 10000 / 100]);    // each VRF share has 96 bytes, assuming even distribution
                self.rand_msg_tx
                .broadcast_rand_share(rand_share)
                .await;
                count += 1;
            }
            cursor = self.buffer.get_next(&cursor);
        }
        if count > 0 {
            info!("Rebroadcasting {} randomness shares", count);
        }
    }

    async fn rebroadcast_rand_decision_if_needed(&mut self) {
        if self.previous_commit_time.elapsed()
            < Duration::from_millis(RAND_DECISION_REBROADCAST_INTERVAL_MS)
        {
            return;
        }

        // Need to rebroadcast randomness decisions for any non-committed execution ready block
        let mut cursor = *self.buffer.head_cursor();
        let mut count = 0;
        while cursor.is_some() {
            let item = self.buffer.get(&cursor);
            if item.is_ordered() {
                cursor = self.buffer.get_next(&cursor);
                continue;
            }
            let blocks = item.get_blocks();
            for idx in 0..blocks.len() {
                println!("rebroadcast_rand_decision_if_needed for block {}", blocks[idx].id());
                let rand = item.get_rand(idx);
                if !rand.is_empty() {
                    let rand_decision = RandDecision::new(item.get_blocks()[idx].block_info(), rand);
                    self.rand_msg_tx
                        .broadcast_rand_decision(rand_decision)
                        .await;
                    count += 1;
                }
            }
            cursor = self.buffer.get_next(&cursor);
        }
        if count > 0 {
            info!("Rebroadcasting {} randomness decisions", count);
        }
    }

    fn update_buffer_manager_metrics(&self) {
        let mut cursor = *self.buffer.head_cursor();
        let mut pending_ordered = 0;
        let mut pending_execution_ready = 0;
        let mut pending_executed = 0;
        let mut pending_signed = 0;
        let mut pending_aggregated = 0;

        while cursor.is_some() {
            match self.buffer.get(&cursor) {
                BufferItem::Ordered(_) => {
                    pending_ordered += 1;
                },
                BufferItem::ExecutionReady(_) => {
                    pending_execution_ready += 1;
                }
                BufferItem::Executed(_) => {
                    pending_executed += 1;
                },
                BufferItem::Signed(_) => {
                    pending_signed += 1;
                },
                BufferItem::Aggregated(_) => {
                    pending_aggregated += 1;
                },
            }
            cursor = self.buffer.get_next(&cursor);
        }

        counters::NUM_BLOCKS_IN_PIPELINE
            .with_label_values(&["ordered"])
            .set(pending_ordered as i64);
        counters::NUM_BLOCKS_IN_PIPELINE
            .with_label_values(&["execution_ready"])
            .set(pending_execution_ready as i64);
        counters::NUM_BLOCKS_IN_PIPELINE
            .with_label_values(&["executed"])
            .set(pending_executed as i64);
        counters::NUM_BLOCKS_IN_PIPELINE
            .with_label_values(&["signed"])
            .set(pending_signed as i64);
        counters::NUM_BLOCKS_IN_PIPELINE
            .with_label_values(&["aggregated"])
            .set(pending_aggregated as i64);
    }

    pub async fn start(mut self) {
        info!("Buffer manager starts.");
        let mut interval = tokio::time::interval(Duration::from_millis(LOOP_INTERVAL_MS));
        while !self.stop {
            // advancing the root will trigger sending requests to the pipeline
            ::futures::select! {
                blocks = self.block_rx.select_next_some() => {
<<<<<<< HEAD
                    self.process_ordered_blocks(blocks).await;
                },
                rand_msg = self.rand_msg_rx.select_next_some() => {
                    if (self.process_rand_message(rand_msg).await).is_some() && self.execution_root.is_none() {
=======
                    monitor!("buffer_manager_process_ordered", {
                    self.process_ordered_blocks(blocks);
                    if self.execution_root.is_none() {
>>>>>>> 4afed8dd
                        self.advance_execution_root().await;
                    }});
                },
                reset_event = self.reset_rx.select_next_some() => {
                    monitor!("buffer_manager_process_reset",
                    self.process_reset_request(reset_event).await);
                },
                response = self.execution_phase_rx.select_next_some() => {
                    monitor!("buffer_manager_process_execution_response", {
                    self.process_execution_response(response).await;
                    self.advance_execution_root().await;
                    if self.signing_root.is_none() {
                        self.advance_signing_root().await;
                    }});
                },
                response = self.signing_phase_rx.select_next_some() => {
                    monitor!("buffer_manager_process_signing_response", {
                    self.process_signing_response(response).await;
                    self.advance_signing_root().await
                    })
                },
                commit_msg = self.commit_msg_rx.select_next_some() => {
<<<<<<< HEAD
                    println!("receive commit msg aggregated head!");
=======
                    monitor!("buffer_manager_process_commit_message",
>>>>>>> 4afed8dd
                    if let Some(aggregated_block_id) = self.process_commit_message(commit_msg) {
                        self.advance_head(aggregated_block_id).await;
                        if self.execution_root.is_none() {
                            self.advance_execution_root().await;
                        }
                        if self.signing_root.is_none() {
                            self.advance_signing_root().await;
                        }
                    });
                },
                _ = interval.tick().fuse() => {
<<<<<<< HEAD
                    self.print_buffer();
                    self.update_buffer_manager_metrics();
                    self.rebroadcast_commit_votes_if_needed().await;
                    // unhappy path, keep broadcasting randomness decisions or randomness shares for non-committed blocks
                    // self.rebroadcast_rand_share_if_needed().await;
                    // self.rebroadcast_rand_decision_if_needed().await;
=======
                    monitor!("buffer_manager_process_interval_tick", {
                    self.update_buffer_manager_metrics();
                    self.rebroadcast_commit_votes_if_needed().await
                    });
>>>>>>> 4afed8dd
                },
                // no else branch here because interval.tick will always be available
            }
        }
        info!("Buffer manager stops.");
    }
}<|MERGE_RESOLUTION|>--- conflicted
+++ resolved
@@ -693,7 +693,7 @@
         }
         let mut cursor = *self.buffer.head_cursor();
         let mut count = 0;
-        println!("rebroadcast_commit_votes_if_needed");
+        // println!("rebroadcast_commit_votes_if_needed");
         while cursor.is_some() {
             {
                 let item = self.buffer.get(&cursor);
@@ -837,18 +837,14 @@
             // advancing the root will trigger sending requests to the pipeline
             ::futures::select! {
                 blocks = self.block_rx.select_next_some() => {
-<<<<<<< HEAD
-                    self.process_ordered_blocks(blocks).await;
+                    monitor!("buffer_manager_process_ordered", {
+                        self.process_ordered_blocks(blocks).await;
+                    });
                 },
                 rand_msg = self.rand_msg_rx.select_next_some() => {
                     if (self.process_rand_message(rand_msg).await).is_some() && self.execution_root.is_none() {
-=======
-                    monitor!("buffer_manager_process_ordered", {
-                    self.process_ordered_blocks(blocks);
-                    if self.execution_root.is_none() {
->>>>>>> 4afed8dd
                         self.advance_execution_root().await;
-                    }});
+                    }
                 },
                 reset_event = self.reset_rx.select_next_some() => {
                     monitor!("buffer_manager_process_reset",
@@ -869,11 +865,7 @@
                     })
                 },
                 commit_msg = self.commit_msg_rx.select_next_some() => {
-<<<<<<< HEAD
-                    println!("receive commit msg aggregated head!");
-=======
                     monitor!("buffer_manager_process_commit_message",
->>>>>>> 4afed8dd
                     if let Some(aggregated_block_id) = self.process_commit_message(commit_msg) {
                         self.advance_head(aggregated_block_id).await;
                         if self.execution_root.is_none() {
@@ -885,19 +877,14 @@
                     });
                 },
                 _ = interval.tick().fuse() => {
-<<<<<<< HEAD
-                    self.print_buffer();
-                    self.update_buffer_manager_metrics();
-                    self.rebroadcast_commit_votes_if_needed().await;
-                    // unhappy path, keep broadcasting randomness decisions or randomness shares for non-committed blocks
-                    // self.rebroadcast_rand_share_if_needed().await;
-                    // self.rebroadcast_rand_decision_if_needed().await;
-=======
                     monitor!("buffer_manager_process_interval_tick", {
+                    // self.print_buffer();
                     self.update_buffer_manager_metrics();
                     self.rebroadcast_commit_votes_if_needed().await
                     });
->>>>>>> 4afed8dd
+                    // unhappy path, keep broadcasting randomness decisions or randomness shares for non-committed blocks
+                    self.rebroadcast_rand_share_if_needed().await;
+                    self.rebroadcast_rand_decision_if_needed().await;
                 },
                 // no else branch here because interval.tick will always be available
             }
